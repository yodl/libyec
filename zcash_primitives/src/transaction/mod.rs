--- conflicted
+++ resolved
@@ -138,7 +138,7 @@
             tze_inputs: vec![],
             tze_outputs: vec![],
             lock_time: 0,
-            expiry_height: 0,
+            expiry_height: 0u32.into(),
             value_balance: Amount::zero(),
             shielded_spends: vec![],
             shielded_outputs: vec![],
@@ -240,13 +240,8 @@
         };
 
         let lock_time = reader.read_u32::<LittleEndian>()?;
-<<<<<<< HEAD
-        let expiry_height = if is_overwinter_v3 || is_sapling_v4 || has_tze {
-            reader.read_u32::<LittleEndian>()?
-=======
-        let expiry_height: BlockHeight = if is_overwinter_v3 || is_sapling_v4 {
+        let expiry_height: BlockHeight = if is_overwinter_v3 || is_sapling_v4 || has_tze {
             reader.read_u32::<LittleEndian>()?.into()
->>>>>>> 8f087237
         } else {
             0u32.into()
         };
@@ -341,13 +336,8 @@
             Vector::write(&mut writer, &self.tze_outputs, |w, e| e.write(w))?;
         }
         writer.write_u32::<LittleEndian>(self.lock_time)?;
-<<<<<<< HEAD
         if is_overwinter_v3 || is_sapling_v4 || has_tze {
-            writer.write_u32::<LittleEndian>(self.expiry_height)?;
-=======
-        if is_overwinter_v3 || is_sapling_v4 {
             writer.write_u32::<LittleEndian>(u32::from(self.expiry_height))?;
->>>>>>> 8f087237
         }
 
         if is_sapling_v4 || has_tze {
